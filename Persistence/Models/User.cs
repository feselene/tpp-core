using System.Collections.Generic;
using Common;
using NodaTime;

namespace Persistence.Models
{
    public class User : PropertyEquatable<User>
    {
        /// <summary>
        /// A user's ID, as delivered by Twitch. This is a user's identity (names can change!).
        /// </summary>
        public string Id { get; init; }
        protected override object EqualityId => Id;

        /// <summary>
        /// Display name as advertised as by Twitch. Usually this just varies to the simple name in capitalization,
        /// but it may include unicode for some people, e.g. chinese, japanese or korean characters.
        /// </summary>
        public string TwitchDisplayName { get; init; }

        /// <summary>
        /// Ascii-compatible display name. Ideally this is identical to the Twitch display name,
        /// but we need a readable backup-name for the few people with unicode in their name.
        /// </summary>
        public string Name { get; init; }

        /// <summary>
        /// A simple, lowercased, ascii-compatible version of the user's name. Is used in IRC for example.
        /// </summary>
        public string SimpleName { get; init; }

        public string? Color { get; init; }

        public Instant FirstActiveAt { get; init; }
        public Instant LastActiveAt { get; init; }
        // public Instant? FollowedAt { get; init; }
        // public Instant? SubscriptionUpdatedAt { get; init; }
        // public Instant? LastBetAt { get; init; }
        public Instant? LastMessageAt { get; init; }

        public int Pokeyen { get; init; }
        public int Tokens { get; init; }

<<<<<<< HEAD
        public SortedSet<int> ParticipationEmblems { get; init; } = new SortedSet<int>();
        public int? SelectedParticipationEmblem { get; init; } = null;

        public PkmnSpecies? SelectedBadge { get; init; } = null;

        // public string? SecondaryColor { get; init; }
        // public bool SecondaryColorUnlocked { get; init; }
        // public bool Active { get; init; }
        // public bool Follower { get; init; }
        // public bool Subscriber { get; init; }
        // public bool Turbo { get; init; }
        // public List<string> Badges { get; init; } // twitch badges, e.g. subscriber/24
        // public Dictionary<string, string> Milestones { get; init; }
=======
        public SortedSet<int> ParticipationEmblems { get; private set; }
        public int? SelectedParticipationEmblem { get; private set; }

        public PkmnSpecies? SelectedBadge { get; private set; }

        public string? GlowColor { get; private set; }
        public bool GlowColorUnlocked { get; private set; }

        public int? PokeyenBetRank { get; private set; }

        // public bool Active { get; private set; }
        // public bool Follower { get; private set; }
        // public bool Subscriber { get; private set; }
        // public bool Turbo { get; private set; }
        // public List<string> Badges { get; private set; } // twitch badges, e.g. subscriber/24
        // public Dictionary<string, string> Milestones { get; private set; }
>>>>>>> 89776606

        // public int MonthsSubscribed { get; init; }
        // public int RankedPokeyen { get; init; } // wtf is this used for?
        // public int PreviousPokeyenBetRank { get; init; } // wtf is this used for?
        // public int PokeyenBetRankVersion { get; init; } // wtf is this used for?

        // public int LoyaltyTier { get; init; }
        // TODO unlocked items?

        // public bool Imported { get; init; }

        public User(
            string id,
            string twitchDisplayName,
            string name,
            string simpleName,
            string? color,
            Instant firstActiveAt,
            Instant lastActiveAt,
            Instant? lastMessageAt,
            int pokeyen,
            int tokens,
            SortedSet<int>? participationEmblems = null,
            int? selectedParticipationEmblem = null,
            PkmnSpecies? selectedBadge = null,
            string? glowColor = null,
            bool glowColorUnlocked = false,
            int? pokeyenBetRank = null)
        {
            Id = id;
            TwitchDisplayName = twitchDisplayName;
            Name = name;
            SimpleName = simpleName;
            Color = color;
            FirstActiveAt = firstActiveAt;
            LastActiveAt = lastActiveAt;
            LastMessageAt = lastMessageAt;
            Pokeyen = pokeyen;
            Tokens = tokens;
            ParticipationEmblems = participationEmblems ?? new SortedSet<int>();
            SelectedParticipationEmblem = selectedParticipationEmblem;
            SelectedBadge = selectedBadge;
            GlowColor = glowColor;
            GlowColorUnlocked = glowColorUnlocked;
            PokeyenBetRank = pokeyenBetRank;
        }

        public override string ToString() => $"User({Id}/{SimpleName})";
    }
}<|MERGE_RESOLUTION|>--- conflicted
+++ resolved
@@ -41,38 +41,22 @@
         public int Pokeyen { get; init; }
         public int Tokens { get; init; }
 
-<<<<<<< HEAD
-        public SortedSet<int> ParticipationEmblems { get; init; } = new SortedSet<int>();
-        public int? SelectedParticipationEmblem { get; init; } = null;
+        public SortedSet<int> ParticipationEmblems { get; init; }
+        public int? SelectedParticipationEmblem { get; init; }
 
-        public PkmnSpecies? SelectedBadge { get; init; } = null;
+        public PkmnSpecies? SelectedBadge { get; init; }
 
-        // public string? SecondaryColor { get; init; }
-        // public bool SecondaryColorUnlocked { get; init; }
+        public string? GlowColor { get; init; }
+        public bool GlowColorUnlocked { get; init; }
+
+        public int? PokeyenBetRank { get; init; }
+
         // public bool Active { get; init; }
         // public bool Follower { get; init; }
         // public bool Subscriber { get; init; }
         // public bool Turbo { get; init; }
         // public List<string> Badges { get; init; } // twitch badges, e.g. subscriber/24
         // public Dictionary<string, string> Milestones { get; init; }
-=======
-        public SortedSet<int> ParticipationEmblems { get; private set; }
-        public int? SelectedParticipationEmblem { get; private set; }
-
-        public PkmnSpecies? SelectedBadge { get; private set; }
-
-        public string? GlowColor { get; private set; }
-        public bool GlowColorUnlocked { get; private set; }
-
-        public int? PokeyenBetRank { get; private set; }
-
-        // public bool Active { get; private set; }
-        // public bool Follower { get; private set; }
-        // public bool Subscriber { get; private set; }
-        // public bool Turbo { get; private set; }
-        // public List<string> Badges { get; private set; } // twitch badges, e.g. subscriber/24
-        // public Dictionary<string, string> Milestones { get; private set; }
->>>>>>> 89776606
 
         // public int MonthsSubscribed { get; init; }
         // public int RankedPokeyen { get; init; } // wtf is this used for?
