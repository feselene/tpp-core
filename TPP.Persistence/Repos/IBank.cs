--- conflicted
+++ resolved
@@ -28,12 +28,9 @@
         public const string ManualAdjustment = "manual_adjustment";
         public const string DonationGive = "donation_give";
         public const string DonationReceive = "donation_recieve"; // typo kept for backwards-compatibility for now
-<<<<<<< HEAD
+        public const string Match = "match";
         public const string Subscription = "subscription";
         public const string SubscriptionGift = "subscription gift";
-=======
-        public const string Match = "match";
->>>>>>> 41753c83
 
         // collect all the types being used here instead of scattering string literals across the codebase
     }
