using System.Collections.Generic;
using System.Collections.Immutable;
using NodaTime;
using TPP.Common;

namespace TPP.Persistence.Models
{
    public class User : PropertyEquatable<User>
    {
        /// <summary>
        /// A user's ID, as delivered by Twitch. This is a user's identity (names can change!).
        /// </summary>
        public string Id { get; init; }
        protected override object EqualityId => Id;

        /// <summary>
        /// Display name as advertised as by Twitch. Usually this just varies to the simple name in capitalization,
        /// but it may include unicode for some people, e.g. chinese, japanese or korean characters.
        /// </summary>
        public string TwitchDisplayName { get; init; }

        /// <summary>
        /// Ascii-compatible display name. Ideally this is identical to the Twitch display name,
        /// but we need a readable backup-name for the few people with unicode in their name.
        /// </summary>
        public string Name { get; init; }

        /// <summary>
        /// A simple, lowercased, ascii-compatible version of the user's name. Is used in IRC for example.
        /// </summary>
        public string SimpleName { get; init; }

        public string? Color { get; init; }

        public Instant FirstActiveAt { get; init; }
        public Instant LastActiveAt { get; init; }
        // public Instant? FollowedAt { get; init; }
        // public Instant? LastBetAt { get; init; }
        public Instant? LastMessageAt { get; init; }

        public long Pokeyen { get; init; }
        public long Tokens { get; init; }
        public long PokeyenHighScore { get; init; }

        public SortedSet<int> ParticipationEmblems { get; init; }
        public int? SelectedParticipationEmblem { get; init; }

        public PkmnSpecies? SelectedBadge { get; init; }

        public string? GlowColor { get; init; }
        public bool GlowColorUnlocked { get; init; }

        public int? PokeyenBetRank { get; init; }

        public HashSet<Role> Roles { get; init; }

        // public bool Active { get; init; }
        // public bool Follower { get; init; }
        // public List<string> Badges { get; init; } // twitch badges, e.g. subscriber/24
        // public Dictionary<string, string> Milestones { get; init; }

        public bool IsSubscribed { get; init; }
        public int MonthsSubscribed { get; init; }
        public SubscriptionTier? SubscriptionTier { get; init; }
        public int LoyaltyLeague { get; init; }
        public Instant? SubscriptionUpdatedAt { get; init; }
        // public int RankedPokeyen { get; init; } // wtf is this used for?
        // public int PreviousPokeyenBetRank { get; init; } // wtf is this used for?
        // public int PokeyenBetRankVersion { get; init; } // wtf is this used for?

        // TODO unlocked items?

        // public bool Imported { get; init; }

        public User(
            string id,
            string twitchDisplayName,
            string name,
            string simpleName,
            string? color,
            Instant firstActiveAt,
            Instant lastActiveAt,
            Instant? lastMessageAt,
            long pokeyen,
            long tokens,
            long pokeyenHighScore = 0,
            SortedSet<int>? participationEmblems = null,
            int? selectedParticipationEmblem = null,
            PkmnSpecies? selectedBadge = null,
            string? glowColor = null,
            bool glowColorUnlocked = false,
            int? pokeyenBetRank = null,
<<<<<<< HEAD
            HashSet<Role>? roles = null)
=======
            bool isSubscribed = false,
            int monthsSubscribed = 0,
            SubscriptionTier? subscriptionTier = null,
            int loyaltyLeague = 0,
            Instant? subscriptionUpdatedAt = null)
>>>>>>> 58b0b948
        {
            Id = id;
            TwitchDisplayName = twitchDisplayName;
            Name = name;
            SimpleName = simpleName;
            Color = color;
            FirstActiveAt = firstActiveAt;
            LastActiveAt = lastActiveAt;
            LastMessageAt = lastMessageAt;
            Pokeyen = pokeyen;
            Tokens = tokens;
            PokeyenHighScore = pokeyenHighScore;
            ParticipationEmblems = participationEmblems ?? new SortedSet<int>();
            SelectedParticipationEmblem = selectedParticipationEmblem;
            SelectedBadge = selectedBadge;
            GlowColor = glowColor;
            GlowColorUnlocked = glowColorUnlocked;
            PokeyenBetRank = pokeyenBetRank;
<<<<<<< HEAD
            Roles = roles ?? new HashSet<Role>();
=======
            IsSubscribed = isSubscribed;
            MonthsSubscribed = monthsSubscribed;
            SubscriptionTier = subscriptionTier;
            LoyaltyLeague = loyaltyLeague;
            SubscriptionUpdatedAt = subscriptionUpdatedAt;
>>>>>>> 58b0b948
        }

        public override string ToString() => $"User({Id}/{SimpleName})";
    }
}<|MERGE_RESOLUTION|>--- conflicted
+++ resolved
@@ -90,15 +90,12 @@
             string? glowColor = null,
             bool glowColorUnlocked = false,
             int? pokeyenBetRank = null,
-<<<<<<< HEAD
-            HashSet<Role>? roles = null)
-=======
+            HashSet<Role>? roles = null,
             bool isSubscribed = false,
             int monthsSubscribed = 0,
             SubscriptionTier? subscriptionTier = null,
             int loyaltyLeague = 0,
             Instant? subscriptionUpdatedAt = null)
->>>>>>> 58b0b948
         {
             Id = id;
             TwitchDisplayName = twitchDisplayName;
@@ -117,15 +114,12 @@
             GlowColor = glowColor;
             GlowColorUnlocked = glowColorUnlocked;
             PokeyenBetRank = pokeyenBetRank;
-<<<<<<< HEAD
-            Roles = roles ?? new HashSet<Role>();
-=======
             IsSubscribed = isSubscribed;
             MonthsSubscribed = monthsSubscribed;
             SubscriptionTier = subscriptionTier;
             LoyaltyLeague = loyaltyLeague;
             SubscriptionUpdatedAt = subscriptionUpdatedAt;
->>>>>>> 58b0b948
+            Roles = roles ?? new HashSet<Role>();
         }
 
         public override string ToString() => $"User({Id}/{SimpleName})";
