using System;
using System.Collections.Generic;
using System.Threading.Tasks;
using MongoDB.Bson;
using MongoDB.Bson.Serialization.Attributes;
using MongoDB.Driver;
using NodaTime;
using NodaTime.Extensions;
using NodaTime.Text;
using NUnit.Framework;
using Persistence.Models;
using Persistence.MongoDB.Repos;
using Persistence.Repos;

namespace Persistence.MongoDB.Tests.Repos
{
    internal class TestUser
    {
        [BsonId] public string Id { get; } = Guid.NewGuid().ToString();
        [BsonElement] public long Money { get; set; }
        public override string ToString() => Id;
    }

    internal class MockClock : IClock
    {
        public Instant FixedCurrentInstant = Instant.FromUnixTimeSeconds(1234567890);
        public Instant GetCurrentInstant() => FixedCurrentInstant;
    }

    [Category("IntegrationTest")]
    [Parallelizable(ParallelScope.All)]
    public class BankTest : MongoTestBase
    {
        private (IBank<TestUser>, IMongoCollection<TestUser>) CreateDbObjects(IClock clock)
        {
            IMongoDatabase database = CreateTemporaryDatabase();
            var bank = new Bank<TestUser>(
                database: database,
                currencyCollectionName: "users",
                transactionLogCollectionName: "transactionLog",
                currencyField: user => user.Money,
                idField: user => user.Id,
                clock: clock
            );
            IMongoCollection<TestUser> usersCollection = database.GetCollection<TestUser>("users");
            return (bank, usersCollection);
        }

        [Test]
        public async Task performing_transaction_updates_data_and_user_object()
        {
            (IBank<TestUser> bank, IMongoCollection<TestUser> usersCollection) = CreateDbObjects(new MockClock());
            var user = new TestUser { Money = 10 };
            await usersCollection.InsertOneAsync(user);

            var transaction = new Transaction<TestUser>(user, 1, "test");
            TransactionLog log = await bank.PerformTransaction(transaction);

            Assert.AreEqual(10, log.OldBalance);
            Assert.AreEqual(11, log.NewBalance);
            Assert.AreEqual(1, log.Change);
            Assert.AreEqual("test", log.Type);
            TestUser userAfter = await usersCollection.Find(u => u.Id == user.Id).FirstAsync();
            Assert.AreEqual(11, userAfter.Money);
            Assert.AreEqual(11, user.Money); // new balance value was injected into existing object as well
        }

        [Test]
        public async Task fails_transaction_if_user_object_data_is_stale()
        {
            (IBank<TestUser> bank, IMongoCollection<TestUser> usersCollection) = CreateDbObjects(new MockClock());
            var user = new TestUser { Money = 10 };
            await usersCollection.InsertOneAsync(user);
            user.Money = 5; // object is stale, amount does not match database

            var transaction = new Transaction<TestUser>(user, 1, "test");
            InvalidOperationException failure = Assert.ThrowsAsync<InvalidOperationException>(
                () => bank.PerformTransaction(transaction));

            Assert.AreEqual(
                "Tried to perform transaction with stale user data: " +
                $"old balance 5 plus change 1 does not equal new balance 11 for user {user}",
                failure.Message);

            TestUser userAfter = await usersCollection.Find(u => u.Id == user.Id).FirstAsync();
            Assert.AreEqual(10, userAfter.Money);
            Assert.AreEqual(5, user.Money); // no new balance was injected
        }

        [Test]
        public void fails_transaction_if_user_not_found()
        {
            (IBank<TestUser> bank, IMongoCollection<TestUser> _) = CreateDbObjects(new MockClock());
            var user = new TestUser { Money = 10 }; // user not persisted

            var transaction = new Transaction<TestUser>(user, 1, "test");
            UserNotFoundException<TestUser> userNotFound = Assert.ThrowsAsync<UserNotFoundException<TestUser>>(
                () => bank.PerformTransaction(transaction));
            Assert.AreEqual(user, userNotFound.User);
        }

        [Test]
        public async Task performs_multiple_transactions_transactional()
        {
            (IBank<TestUser> bank, IMongoCollection<TestUser> usersCollection) = CreateDbObjects(new MockClock());
            TestUser knownUser = new TestUser { Money = 10 };
            TestUser unknownUser = new TestUser { Money = 20 };
            await usersCollection.InsertOneAsync(knownUser);

            UserNotFoundException<TestUser> userNotFound = Assert.ThrowsAsync<UserNotFoundException<TestUser>>(() =>
                bank.PerformTransactions(new[]
                {
                    new Transaction<TestUser>(knownUser, 3, "test"),
                    new Transaction<TestUser>(unknownUser, -3, "test")
                })
            );

            Assert.AreEqual(unknownUser, userNotFound.User);
            // ensure neither user's balance was modified
            Assert.AreEqual(10, knownUser.Money);
            Assert.AreEqual(20, unknownUser.Money);
            TestUser knownUserAfterwards = await usersCollection.Find(u => u.Id == knownUser.Id).FirstAsync();
            Assert.AreEqual(10, knownUserAfterwards.Money);
        }

        [Test]
        public async Task checks_reserved_money()
        {
            (IBank<TestUser> bank, IMongoCollection<TestUser> usersCollection) = CreateDbObjects(new MockClock());
            TestUser user = new TestUser { Money = 10 };
            TestUser otherUser = new TestUser { Money = 20 };
<<<<<<< HEAD
            await usersCollection.InsertManyAsync(new[] { user, otherUser });
            Task<int> Checker(TestUser u) => Task.FromResult(u == user ? 1 : 0);
=======
            await _usersCollection.InsertManyAsync(new[] { user, otherUser });
            Task<long> Checker(TestUser u) => Task.FromResult(u == user ? 1L : 0L);
>>>>>>> 4e01b3ff

            Assert.AreEqual(10, await bank.GetAvailableMoney(user));
            Assert.AreEqual(20, await bank.GetAvailableMoney(otherUser));
            bank.AddReservedMoneyChecker(Checker);
            Assert.AreEqual(9, await bank.GetAvailableMoney(user));
            Assert.AreEqual(20, await bank.GetAvailableMoney(otherUser));
            bank.RemoveReservedMoneyChecker(Checker);
            Assert.AreEqual(10, await bank.GetAvailableMoney(user));
            Assert.AreEqual(20, await bank.GetAvailableMoney(otherUser));
        }

        [Test]
        public void fails_check_money_for_unknown_user()
        {
            (IBank<TestUser> bank, IMongoCollection<TestUser> _) = CreateDbObjects(new MockClock());
            TestUser unknownUser = new TestUser { Money = 0 }; // not persisted
            UserNotFoundException<TestUser> userNotFound = Assert.ThrowsAsync<UserNotFoundException<TestUser>>(
                () => bank.GetAvailableMoney(unknownUser));
            Assert.AreEqual(unknownUser, userNotFound.User);
        }

        [Test]
        public async Task log_has_expected_bson_datatypes()
        {
            MockClock clockMock = new MockClock();
            (IBank<TestUser> bank, IMongoCollection<TestUser> usersCollection) = CreateDbObjects(clockMock);
            TestUser user = new TestUser { Money = 10 };
            await usersCollection.InsertOneAsync(user);
            List<int> list = new List<int> { 1, 2, 3 };
            Dictionary<string, bool> dictionary = new Dictionary<string, bool> { ["yes"] = true, ["no"] = false };
            await bank.PerformTransaction(new Transaction<TestUser>(user, 1, "test",
                new Dictionary<string, object?>
                {
                    ["null_field"] = null,
                    ["int_field"] = 42,
                    ["string_field"] = "foo",
                    ["list_field"] = list,
                    ["dictionary_field"] = dictionary
                }));
            IMongoCollection<BsonDocument> transactionLogCollection =
                usersCollection.Database.GetCollection<BsonDocument>("transactionLog");
            BsonDocument log = await transactionLogCollection.Find(FilterDefinition<BsonDocument>.Empty).FirstAsync();

            Assert.IsInstanceOf<BsonObjectId>(log["_id"]);
            Assert.AreEqual(BsonString.Create(user.Id), log["user"]);
<<<<<<< HEAD
            Assert.AreEqual(BsonInt32.Create(1), log["change"]);
            Assert.AreEqual(BsonInt32.Create(10), log["old_balance"]);
            Assert.AreEqual(BsonInt32.Create(11), log["new_balance"]);
            Assert.AreEqual(clockMock.FixedCurrentInstant, log["timestamp"].ToUniversalTime().ToInstant());
=======
            Assert.AreEqual(BsonInt64.Create(1), log["change"]);
            Assert.AreEqual(BsonInt64.Create(10), log["old_balance"]);
            Assert.AreEqual(BsonInt64.Create(11), log["new_balance"]);
            Assert.AreEqual(_clockMock.FixedCurrentInstant, log["timestamp"].ToUniversalTime().ToInstant());
>>>>>>> 4e01b3ff
            Assert.AreEqual(BsonString.Create("test"), log["type"]);
            Assert.AreEqual(BsonNull.Value, log["null_field"]);
            Assert.AreEqual(BsonInt32.Create(42), log["int_field"]);
            Assert.AreEqual(BsonString.Create("foo"), log["string_field"]);
            Assert.AreEqual(BsonArray.Create(list), log["list_field"]);
            Assert.AreEqual(BsonDocument.Create(dictionary), log["dictionary_field"]);
        }

        [Test]
        public async Task can_handle_null_transaction_type()
        {
            (IBank<TestUser> _, IMongoCollection<TestUser> usersCollection) = CreateDbObjects(new MockClock());
            const string id = "590df61373b975210006fcdf";
            Instant instant = InstantPattern.ExtendedIso.Parse("2017-05-06T16:13:07.314Z").Value;
            IMongoCollection<BsonDocument> bsonTransactionLogCollection =
                usersCollection.Database.GetCollection<BsonDocument>("transactionLog");
            await bsonTransactionLogCollection.InsertOneAsync(BsonDocument.Create(new Dictionary<string, object?>
            {
                ["_id"] = ObjectId.Parse(id),
                ["user"] = "137272735",
                ["change"] = -9,
                ["timestamp"] = instant.ToDateTimeUtc(),
                ["old_balance"] = 25,
                ["new_balance"] = 16,
                ["match"] = 35510,
            }));

            IMongoCollection<TransactionLog> transactionLogCollection =
                usersCollection.Database.GetCollection<TransactionLog>("transactionLog");
            TransactionLog log = await transactionLogCollection.Find(t => t.Id == id).FirstAsync();

            Assert.AreEqual(id, log.Id);
            Assert.AreEqual("137272735", log.UserId);
            Assert.AreEqual(-9, log.Change);
            Assert.AreEqual(25, log.OldBalance);
            Assert.AreEqual(16, log.NewBalance);
            Assert.AreEqual(instant, log.CreatedAt);
            Assert.IsNull(log.Type);
            Assert.AreEqual(new Dictionary<string, object?> { ["match"] = 35510 }, log.AdditionalData);
        }
    }
}<|MERGE_RESOLUTION|>--- conflicted
+++ resolved
@@ -129,13 +129,8 @@
             (IBank<TestUser> bank, IMongoCollection<TestUser> usersCollection) = CreateDbObjects(new MockClock());
             TestUser user = new TestUser { Money = 10 };
             TestUser otherUser = new TestUser { Money = 20 };
-<<<<<<< HEAD
             await usersCollection.InsertManyAsync(new[] { user, otherUser });
-            Task<int> Checker(TestUser u) => Task.FromResult(u == user ? 1 : 0);
-=======
-            await _usersCollection.InsertManyAsync(new[] { user, otherUser });
             Task<long> Checker(TestUser u) => Task.FromResult(u == user ? 1L : 0L);
->>>>>>> 4e01b3ff
 
             Assert.AreEqual(10, await bank.GetAvailableMoney(user));
             Assert.AreEqual(20, await bank.GetAvailableMoney(otherUser));
@@ -181,17 +176,10 @@
 
             Assert.IsInstanceOf<BsonObjectId>(log["_id"]);
             Assert.AreEqual(BsonString.Create(user.Id), log["user"]);
-<<<<<<< HEAD
-            Assert.AreEqual(BsonInt32.Create(1), log["change"]);
-            Assert.AreEqual(BsonInt32.Create(10), log["old_balance"]);
-            Assert.AreEqual(BsonInt32.Create(11), log["new_balance"]);
-            Assert.AreEqual(clockMock.FixedCurrentInstant, log["timestamp"].ToUniversalTime().ToInstant());
-=======
             Assert.AreEqual(BsonInt64.Create(1), log["change"]);
             Assert.AreEqual(BsonInt64.Create(10), log["old_balance"]);
             Assert.AreEqual(BsonInt64.Create(11), log["new_balance"]);
-            Assert.AreEqual(_clockMock.FixedCurrentInstant, log["timestamp"].ToUniversalTime().ToInstant());
->>>>>>> 4e01b3ff
+            Assert.AreEqual(clockMock.FixedCurrentInstant, log["timestamp"].ToUniversalTime().ToInstant());
             Assert.AreEqual(BsonString.Create("test"), log["type"]);
             Assert.AreEqual(BsonNull.Value, log["null_field"]);
             Assert.AreEqual(BsonInt32.Create(42), log["int_field"]);
