--- conflicted
+++ resolved
@@ -13,12 +13,8 @@
         <PackageReference Include="Newtonsoft.Json" Version="12.0.3" />
         <PackageReference Include="Newtonsoft.Json.Schema" Version="3.0.13" />
         <PackageReference Include="Serilog.Extensions.Logging.File" Version="2.0.0" />
-<<<<<<< HEAD
         <PackageReference Include="Serilog.Sinks.Discord" Version="1.0.1" />
-        <PackageReference Include="TwitchLib.Client" Version="3.1.6-CI-20201210-13" />
-=======
         <PackageReference Include="TwitchLib.Client" Version="3.2.0" />
->>>>>>> 1cb248ad
     </ItemGroup>
 
     <ItemGroup>
