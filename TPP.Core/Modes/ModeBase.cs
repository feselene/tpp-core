--- conflicted
+++ resolved
@@ -33,17 +33,8 @@
             PokedexData pokedexData = PokedexData.Load();
             ArgsParser argsParser = Setups.SetUpArgsParser(repos.UserRepo, pokedexData);
 
-<<<<<<< HEAD
-            TwitchChat twitchChat = new TwitchChat(loggerFactory, clock, baseConfig.Chat, repos.UserRepo);
-            _chat = twitchChat;
-            _chat.IncomingMessage += MessageReceived;
-            _commandResponder = new CommandResponder(_chat);
-
-            _commandProcessor = Setups.SetUpCommandProcessor(
-                loggerFactory, argsParser, repos, stopToken, baseConfig.Chat, twitchChat);
-=======
             var chats = new Dictionary<string, IChat>();
-            var chatFactory = new ChatFactory(loggerFactory, SystemClock.Instance, repos.UserRepo);
+            var chatFactory = new ChatFactory(loggerFactory, clock, repos.UserRepo);
             foreach (ConnectionConfig connectorConfig in baseConfig.Chat.Connections)
             {
                 IChat chat = chatFactory.Create(connectorConfig);
@@ -60,7 +51,6 @@
             _commandProcessors = _chats.Values.ToImmutableDictionary(
                 c => c.Name,
                 c => Setups.SetUpCommandProcessor(loggerFactory, argsParser, repos, stopToken, baseConfig.Chat, c, c, pokedexData.KnownSpecies));
->>>>>>> 41753c83
 
             _messagequeueRepo = repos.MessagequeueRepo;
             _messagelogRepo = repos.MessagelogRepo;
@@ -91,7 +81,6 @@
             await _messagelogRepo.LogChat(
                 message.User.Id, message.RawIrcMessage, message.MessageText, _clock.GetCurrentInstant());
 
-<<<<<<< HEAD
             bool isOk = message.Details.IsStaff
                         || message.MessageSource != MessageSource.Chat
                         || await _moderator.Check(message);
@@ -100,11 +89,8 @@
                 return;
             }
 
-            string[] parts = message.MessageText.Split(" ");
-=======
             List<string> parts = message.MessageText.Split(" ")
                 .Where(s => !string.IsNullOrEmpty(s)).ToList();
->>>>>>> 41753c83
             string? firstPart = parts.FirstOrDefault();
             string? commandName = firstPart switch
             {
