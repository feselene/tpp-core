--- conflicted
+++ resolved
@@ -26,36 +26,22 @@
         private readonly IClock _clock;
         private readonly ProcessMessage _processMessage;
 
-<<<<<<< HEAD
         /// Processes a message that wasn't already processed by the mode base,
         /// and returns whether the message was actively processed.
         public delegate Task<bool> ProcessMessage(Message message);
 
         public ModeBase(
             ILoggerFactory loggerFactory,
+            Setups.Databases repos,
             BaseConfig baseConfig,
             StopToken stopToken,
+            OverlayConnection overlayConnection,
             ProcessMessage? processMessage = null)
-=======
-        public ModeBase(
-            ILoggerFactory loggerFactory, Setups.Databases repos, BaseConfig baseConfig, StopToken stopToken,
-            OverlayConnection overlayConnection)
->>>>>>> 2d49ee48
         {
             PokedexData pokedexData = PokedexData.Load();
             ArgsParser argsParser = Setups.SetUpArgsParser(repos.UserRepo, pokedexData);
             _processMessage = processMessage ?? (_ => Task.FromResult(false));
 
-<<<<<<< HEAD
-            TwitchChat twitchChat = new(loggerFactory, SystemClock.Instance, baseConfig.Chat, repos.UserRepo);
-            _chat = twitchChat;
-            _chat.IncomingMessage += MessageReceived;
-            _chat.IncomingUnhandledIrcLine += UnhandledIrcLineReceived;
-            _commandResponder = new CommandResponder(_chat);
-
-            _commandProcessor = Setups.SetUpCommandProcessor(
-                loggerFactory, argsParser, repos, stopToken, baseConfig.Chat, twitchChat);
-=======
             var chats = new Dictionary<string, IChat>();
             var chatFactory = new ChatFactory(loggerFactory, SystemClock.Instance,
                 repos.UserRepo, repos.TokensBank, repos.SubscriptionLogRepo, repos.LinkedAccountRepo,
@@ -76,7 +62,6 @@
             _commandProcessors = _chats.Values.ToImmutableDictionary(
                 c => c.Name,
                 c => Setups.SetUpCommandProcessor(loggerFactory, argsParser, repos, stopToken, baseConfig.Chat, c, c, pokedexData.KnownSpecies));
->>>>>>> 2d49ee48
 
             _messagequeueRepo = repos.MessagequeueRepo;
             _messagelogRepo = repos.MessagelogRepo;
@@ -85,17 +70,6 @@
         }
 
         public void InstallAdditionalCommand(Command command)
-<<<<<<< HEAD
-        {
-            _commandProcessor.InstallCommand(command);
-        }
-
-        private async void MessageReceived(object? sender, MessageEventArgs e) =>
-            await ProcessIncomingMessage(e.Message);
-
-        private async void UnhandledIrcLineReceived(object? sender, string unhandledIrcLine)
-=======
->>>>>>> 2d49ee48
         {
             foreach (CommandProcessor commandProcessor in _commandProcessors.Values)
                 commandProcessor.InstallCommand(command);
