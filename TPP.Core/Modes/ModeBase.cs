--- conflicted
+++ resolved
@@ -70,12 +70,8 @@
                 c => (ICommandResponder)new CommandResponder(c));
             _commandProcessors = _chats.Values.ToImmutableDictionary(
                 c => c.Name,
-<<<<<<< HEAD
-                c => Setups.SetUpCommandProcessor(loggerFactory, argsParser, repos, stopToken, c, c, pokedexData.KnownSpecies));
-=======
-                c => Setups.SetUpCommandProcessor(loggerFactory, argsParser, repos, stopToken, baseConfig.Chat, c, c,
+                c => Setups.SetUpCommandProcessor(loggerFactory, argsParser, repos, stopToken, c, c,
                     pokedexData.KnownSpecies));
->>>>>>> dad900ce
 
             _messagequeueRepo = repos.MessagequeueRepo;
             _messagelogRepo = repos.MessagelogRepo;
