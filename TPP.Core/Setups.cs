--- conflicted
+++ resolved
@@ -80,13 +80,7 @@
                     stopToken,chatConfig.DefaultOperatorNames, databases.PokeyenBank, databases.TokensBank,
                     messageSender: messageSender, databases.BadgeRepo, databases.UserRepo
                 ).Commands,
-<<<<<<< HEAD
-                new ModeratorCommands(chatModeChanger).Commands,
-=======
-                new ModeratorCommands(
-                    chatConfig.ModeratorNames, chatConfig.OperatorNames, chatModeChanger, databases.LinkedAccountRepo
-                ).Commands,
->>>>>>> 58b0b948
+                new ModeratorCommands(chatModeChanger, databases.LinkedAccountRepo).Commands,
                 new MiscCommands().Commands,
             }.SelectMany(cmds => cmds).Concat(new[]
             {
