using System;
using System.Collections.Immutable;
using System.Linq;
using System.Threading;
using System.Threading.Tasks;
using Microsoft.Extensions.Logging;
using NodaTime;
using TPP.Common;
using TPP.Core.Configuration;
using TPP.Core.Moderation;
using TPP.Persistence.Models;
using TPP.Persistence.Repos;
using TwitchLib.Client;
using TwitchLib.Client.Events;
using TwitchLib.Client.Extensions;
using TwitchLib.Client.Models;
using TwitchLib.Communication.Clients;
using TwitchLib.Communication.Models;
using static TPP.Core.Configuration.ConnectionConfig.Twitch;

namespace TPP.Core.Chat
{
<<<<<<< HEAD
    public sealed class TwitchChat : IChat, IChatModeChanger, IExecutor
=======
    public sealed class TwitchChat : IChat
>>>>>>> 41753c83
    {
        public string Name { get; }
        public event EventHandler<MessageEventArgs> IncomingMessage = null!;

        /// Twitch Messaging Interface (TMI, the somewhat IRC-compatible protocol twitch uses) maximum message length.
        /// This limit is in characters, not bytes. See https://discuss.dev.twitch.tv/t/message-character-limit/7793/6
        private const int MaxMessageLength = 500;

        private static readonly MessageSplitter MessageSplitterRegular = new(
            maxMessageLength: MaxMessageLength - "/me ".Length);

        private static readonly MessageSplitter MessageSplitterWhisper = new(
            // visual representation of the longest possible username (25 characters)
            maxMessageLength: MaxMessageLength - "/w ,,,,,''''',,,,,''''',,,,, ".Length);

        private readonly ILogger<TwitchChat> _logger;
        private readonly IClock _clock;
        private readonly string _ircChannel;
        private readonly ImmutableHashSet<SuppressionType> _suppressions;
        private readonly ImmutableHashSet<string> _suppressionOverrides;
        private readonly IUserRepo _userRepo;
        private readonly TwitchClient _twitchClient;

        private bool _connected = false;
        private Action? _connectivityWorkerCleanup;

        public TwitchChat(
            string name,
            ILoggerFactory loggerFactory,
            IClock clock,
            ConnectionConfig.Twitch chatConfig,
            IUserRepo userRepo)
        {
            Name = name;
            _logger = loggerFactory.CreateLogger<TwitchChat>();
            _clock = clock;
            _ircChannel = chatConfig.Channel;
            _suppressions = chatConfig.Suppressions;
            _suppressionOverrides = chatConfig.SuppressionOverrides
                .Select(s => s.ToLowerInvariant()).ToImmutableHashSet();
            _userRepo = userRepo;

            _twitchClient = new TwitchClient(
                client: new WebSocketClient(new ClientOptions()),
                logger: loggerFactory.CreateLogger<TwitchClient>());
            var credentials = new ConnectionCredentials(
                twitchUsername: chatConfig.Username,
                twitchOAuth: chatConfig.Password,
                disableUsernameCheck: true);
            _twitchClient.Initialize(
                credentials: credentials,
                channel: chatConfig.Channel,
                // disable TwitchLib's command features, we do that ourselves
                chatCommandIdentifier: '\0',
                whisperCommandIdentifier: '\0');

            _twitchClient.OnConnected += Connected;
            _twitchClient.OnMessageReceived += MessageReceived;
            _twitchClient.OnWhisperReceived += WhisperReceived;
        }

        private void Connected(object? sender, OnConnectedArgs e) => _twitchClient.JoinChannel(_ircChannel);

        public async Task SendMessage(string message)
        {
            if (_suppressions.Contains(SuppressionType.Message) &&
                !_suppressionOverrides.Contains(_ircChannel))
            {
                _logger.LogDebug("(suppressed) >#{Channel}: {Message}", _ircChannel, message);
                return;
            }
            _logger.LogDebug(">#{Channel}: {Message}", _ircChannel, message);
            await Task.Run(() =>
            {
                foreach (string part in MessageSplitterRegular.FitToMaxLength(message))
                {
                    _twitchClient.SendMessage(_ircChannel, "/me " + part);
                }
            });
        }

        public async Task SendWhisper(User target, string message)
        {
            if (_suppressions.Contains(SuppressionType.Whisper) &&
                !_suppressionOverrides.Contains(target.SimpleName))
            {
                _logger.LogDebug("(suppressed) >@{Username}: {Message}", target.SimpleName, message);
                return;
            }
            _logger.LogDebug(">@{Username}: {Message}", target.SimpleName, message);
            await Task.Run(() =>
            {
                foreach (string part in MessageSplitterWhisper.FitToMaxLength(message))
                {
                    _twitchClient.SendWhisper(target.SimpleName, part);
                }
            });
        }

        public void Connect()
        {
            if (_connected)
            {
                throw new InvalidOperationException("Can only ever connect once per chat instance.");
            }
            _connected = true;
            _twitchClient.Connect();
            var tokenSource = new CancellationTokenSource();
            Task checkConnectivityWorker = CheckConnectivityWorker(tokenSource.Token);
            _connectivityWorkerCleanup = () =>
            {
                tokenSource.Cancel();
                if (!checkConnectivityWorker.IsCanceled) checkConnectivityWorker.Wait();
            };
        }

        /// TwitchClient's disconnect event appears to fire unreliably,
        /// so it is safer to manually check the connection every few seconds.
        private async Task CheckConnectivityWorker(CancellationToken cancellationToken)
        {
            TimeSpan minDelay = TimeSpan.FromSeconds(3);
            TimeSpan maxDelay = TimeSpan.FromSeconds(30);
            TimeSpan delay = minDelay;
            while (!cancellationToken.IsCancellationRequested)
            {
                delay *= _twitchClient.IsConnected ? 0.5 : 2;
                if (delay > maxDelay) delay = maxDelay;
                if (delay < minDelay) delay = minDelay;

                if (!_twitchClient.IsConnected)
                {
                    _logger.LogError("Not connected to twitch, trying to reconnect...");
                    try
                    {
                        _twitchClient.Reconnect();
                    }
                    catch (Exception)
                    {
                        _logger.LogError("Failed to reconnect, trying again in {Delay} seconds", delay.TotalSeconds);
                    }
                }

                await Task.Delay(delay, cancellationToken);
            }
        }

        private async void MessageReceived(object? sender, OnMessageReceivedArgs e)
        {
            _logger.LogDebug("<#{Channel} {Username}: {Message}",
                _ircChannel, e.ChatMessage.Username, e.ChatMessage.Message);
            User user = await _userRepo.RecordUser(GetUserInfoFromTwitchMessage(e.ChatMessage));
            var message = new Message(user, e.ChatMessage.Message, MessageSource.Chat, e.ChatMessage.RawIrcMessage)
            {
                Details = new MessageDetails(
                    MessageId: e.ChatMessage.Id,
                    IsAction: e.ChatMessage.IsMe,
                    IsStaff: e.ChatMessage.IsBroadcaster || e.ChatMessage.IsModerator,
                    Emotes: e.ChatMessage.EmoteSet.Emotes
                        .Select(em => new Emote(em.Id, em.Name, em.StartIndex, em.EndIndex)).ToImmutableList()
                )
            };
            IncomingMessage?.Invoke(this, new MessageEventArgs(message));
        }

        private async void WhisperReceived(object? sender, OnWhisperReceivedArgs e)
        {
            _logger.LogDebug("<@{Username}: {Message}", e.WhisperMessage.Username, e.WhisperMessage.Message);
            User user = await _userRepo.RecordUser(GetUserInfoFromTwitchMessage(e.WhisperMessage));
            var message = new Message(user, e.WhisperMessage.Message, MessageSource.Whisper, e.WhisperMessage.RawIrcMessage)
            {
                Details = new MessageDetails(
                    MessageId: null,
                    IsAction: false,
                    IsStaff: false,
                    Emotes: e.WhisperMessage.EmoteSet.Emotes
                        .Select(em => new Emote(em.Id, em.Name, em.StartIndex, em.EndIndex)).ToImmutableList()
                )
            };
            IncomingMessage?.Invoke(this, new MessageEventArgs(message));
        }

        private UserInfo GetUserInfoFromTwitchMessage(TwitchLibMessage message)
        {
<<<<<<< HEAD
            string? colorHex = message.ColorHex;
            return new UserInfo(
                id: message.UserId,
                twitchDisplayName: message.DisplayName,
                simpleName: message.Username,
                color: string.IsNullOrEmpty(colorHex) ? null : colorHex.TrimStart('#'),
=======
            string? colorHex = twitchLibMessage.ColorHex;
            User user = await _userRepo.RecordUser(new UserInfo(
                id: twitchLibMessage.UserId,
                twitchDisplayName: twitchLibMessage.DisplayName,
                simpleName: twitchLibMessage.Username,
                color: string.IsNullOrEmpty(colorHex) ? null : HexColor.FromWithHash(colorHex),
>>>>>>> 41753c83
                fromMessage: true,
                updatedAt: _clock.GetCurrentInstant()
            );
        }

        public void Dispose()
        {
            if (_connected)
            {
                _connectivityWorkerCleanup?.Invoke();
                _twitchClient.Disconnect();
            }
            _twitchClient.OnConnected -= Connected;
            _twitchClient.OnMessageReceived -= MessageReceived;
            _twitchClient.OnWhisperReceived -= WhisperReceived;
            _logger.LogDebug("twitch chat is now fully shut down");
        }

        public async Task EnableEmoteOnly()
        {
            if (_suppressions.Contains(SuppressionType.Command) &&
                !_suppressionOverrides.Contains(_ircChannel))
            {
                _logger.LogDebug($"(suppressed) enabling emote only mode in #{_ircChannel}");
                return;
            }

            _logger.LogDebug($"enabling emote only mode in #{_ircChannel}");
            await Task.Run(() => _twitchClient.EmoteOnlyOn(_ircChannel));
        }

        public async Task DisableEmoteOnly()
        {
            if (_suppressions.Contains(SuppressionType.Command) &&
                !_suppressionOverrides.Contains(_ircChannel))
            {
                _logger.LogDebug($"(suppressed) disabling emote only mode in #{_ircChannel}");
                return;
            }

            _logger.LogDebug($"disabling emote only mode in #{_ircChannel}");
            await Task.Run(() => _twitchClient.EmoteOnlyOff(_ircChannel));
        }

        public async Task DeleteMessage(string messageId)
        {
            if (_suppressions.Contains(ChatConfig.SuppressionType.Command) &&
                !_suppressionOverrides.Contains(_ircChannel))
            {
                _logger.LogDebug($"(suppressed) deleting message {messageId} in #{_ircChannel}");
                return;
            }

            _logger.LogDebug($"deleting message {messageId} in #{_ircChannel}");
            await Task.Run(() => _twitchClient.SendMessage(_ircChannel, ".delete " + messageId));
        }

        public async Task Timeout(User user, string? message, Duration duration)
        {
            if (_suppressions.Contains(ChatConfig.SuppressionType.Command) &&
                !(_suppressionOverrides.Contains(_ircChannel) && _suppressionOverrides.Contains(user.SimpleName)))
            {
                _logger.LogDebug($"(suppressed) time out {user} for {duration} in #{_ircChannel}: {message}");
                return;
            }

            _logger.LogDebug($"time out {user} for {duration} in #{_ircChannel}: {message}");
            await Task.Run(() =>
                _twitchClient.TimeoutUser(_ircChannel, user.SimpleName, duration.ToTimeSpan(),
                    message ?? "no timeout reason was given"));
        }
    }
}<|MERGE_RESOLUTION|>--- conflicted
+++ resolved
@@ -20,11 +20,7 @@
 
 namespace TPP.Core.Chat
 {
-<<<<<<< HEAD
-    public sealed class TwitchChat : IChat, IChatModeChanger, IExecutor
-=======
-    public sealed class TwitchChat : IChat
->>>>>>> 41753c83
+    public sealed class TwitchChat : IChat, IExecutor
     {
         public string Name { get; }
         public event EventHandler<MessageEventArgs> IncomingMessage = null!;
@@ -208,21 +204,12 @@
 
         private UserInfo GetUserInfoFromTwitchMessage(TwitchLibMessage message)
         {
-<<<<<<< HEAD
             string? colorHex = message.ColorHex;
             return new UserInfo(
                 id: message.UserId,
                 twitchDisplayName: message.DisplayName,
                 simpleName: message.Username,
-                color: string.IsNullOrEmpty(colorHex) ? null : colorHex.TrimStart('#'),
-=======
-            string? colorHex = twitchLibMessage.ColorHex;
-            User user = await _userRepo.RecordUser(new UserInfo(
-                id: twitchLibMessage.UserId,
-                twitchDisplayName: twitchLibMessage.DisplayName,
-                simpleName: twitchLibMessage.Username,
                 color: string.IsNullOrEmpty(colorHex) ? null : HexColor.FromWithHash(colorHex),
->>>>>>> 41753c83
                 fromMessage: true,
                 updatedAt: _clock.GetCurrentInstant()
             );
