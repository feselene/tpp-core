using System;
using System.Collections.Immutable;
using System.Linq;
using System.Threading;
using System.Threading.Tasks;
using Microsoft.Extensions.Logging;
using NodaTime;
using TPP.Common;
using TPP.Core.Configuration;
using TPP.Core.Overlay;
using TPP.Core.Overlay.Events;
using TPP.Persistence.Models;
using TPP.Persistence.Repos;
using TwitchLib.Client;
using TwitchLib.Client.Events;
using TwitchLib.Client.Extensions;
using TwitchLib.Client.Models;
using TwitchLib.Communication.Clients;
using TwitchLib.Communication.Models;
using static TPP.Core.Configuration.ConnectionConfig.Twitch;

namespace TPP.Core.Chat
{
    public sealed class TwitchChat : IChat
    {
        public string Name { get; }
        public event EventHandler<MessageEventArgs> IncomingMessage = null!;

        /// Twitch Messaging Interface (TMI, the somewhat IRC-compatible protocol twitch uses) maximum message length.
        /// This limit is in characters, not bytes. See https://discuss.dev.twitch.tv/t/message-character-limit/7793/6
        private const int MaxMessageLength = 500;

        private static readonly MessageSplitter MessageSplitterRegular = new(
            maxMessageLength: MaxMessageLength - "/me ".Length);

        private static readonly MessageSplitter MessageSplitterWhisper = new(
            // visual representation of the longest possible username (25 characters)
            maxMessageLength: MaxMessageLength - "/w ,,,,,''''',,,,,''''',,,,, ".Length);

        private readonly ILogger<TwitchChat> _logger;
        private readonly IClock _clock;
        private readonly string _ircChannel;
        private readonly ImmutableHashSet<SuppressionType> _suppressions;
        private readonly ImmutableHashSet<string> _suppressionOverrides;
        private readonly IUserRepo _userRepo;
        private readonly ISubscriptionProcessor _subscriptionProcessor;
        private readonly TwitchClient _twitchClient;
        private readonly TwitchLibSubscriptionWatcher _subscriptionWatcher;
        private readonly OverlayConnection _overlayConnection;

        private bool _connected = false;
        private Action? _connectivityWorkerCleanup;

        public TwitchChat(
            string name,
            ILoggerFactory loggerFactory,
            IClock clock,
            ConnectionConfig.Twitch chatConfig,
            IUserRepo userRepo,
            ISubscriptionProcessor subscriptionProcessor,
            OverlayConnection overlayConnection)
        {
            Name = name;
            _logger = loggerFactory.CreateLogger<TwitchChat>();
            _clock = clock;
            _ircChannel = chatConfig.Channel;
            _suppressions = chatConfig.Suppressions;
            _suppressionOverrides = chatConfig.SuppressionOverrides
                .Select(s => s.ToLowerInvariant()).ToImmutableHashSet();
            _userRepo = userRepo;
            _subscriptionProcessor = subscriptionProcessor;
            _overlayConnection = overlayConnection;

            _twitchClient = new TwitchClient(
                client: new WebSocketClient(new ClientOptions()),
                logger: loggerFactory.CreateLogger<TwitchClient>());
            var credentials = new ConnectionCredentials(
                twitchUsername: chatConfig.Username,
                twitchOAuth: chatConfig.Password,
                disableUsernameCheck: true);
            _twitchClient.Initialize(
                credentials: credentials,
                channel: chatConfig.Channel,
                // disable TwitchLib's command features, we do that ourselves
                chatCommandIdentifier: '\0',
                whisperCommandIdentifier: '\0');

            _twitchClient.OnConnected += Connected;
            _twitchClient.OnMessageReceived += MessageReceived;
            _twitchClient.OnWhisperReceived += WhisperReceived;
            _subscriptionWatcher = new TwitchLibSubscriptionWatcher(_userRepo, _twitchClient, clock);
            _subscriptionWatcher.Subscribed += OnSubscribed;
            _subscriptionWatcher.SubscriptionGifted += OnSubscriptionGifted;
        }

        private void Connected(object? sender, OnConnectedArgs e) => _twitchClient.JoinChannel(_ircChannel);

        private static string BuildSubResponse(
            ISubscriptionProcessor.SubResult subResult, User? gifter, bool isAnonymous)
        {
            static string BuildOkMessage(ISubscriptionProcessor.SubResult.Ok ok, User? gifter, bool isAnonymous)
            {
                string message = "";
                if (ok.SubCountCorrected)
                    message +=
                        $"We detected that the amount of months subscribed ({ok.CumulativeMonths}) is lower than " +
                        "our system expected. This happened due to erroneously detected subscriptions in the past. " +
                        "Your account data has been adjusted accordingly, and you will receive your rewards normally. ";
                if (ok.NewLoyaltyLeague > ok.OldLoyaltyLeague)
                    message += $"You reached Loyalty League {ok.NewLoyaltyLeague}! ";
                if (ok.DeltaTokens > 0)
                    message += $"You gained T{ok.DeltaTokens} tokens! ";
                if (gifter != null && isAnonymous)
                    message += "An anonymous user gifted you a subscription!";
                else if (gifter != null && !isAnonymous)
                    message += $"{gifter.Name} gifted you a subscription!";
                else if (ok.CumulativeMonths > 1)
                    message += "Thank you for resubscribing!";
                else
                    message += "Thank you for subscribing!";
                return message;
            }

            return subResult switch
            {
                ISubscriptionProcessor.SubResult.Ok ok => BuildOkMessage(ok, gifter, isAnonymous),
                ISubscriptionProcessor.SubResult.SameMonth sameMonth =>
                    $"We detected that you've already announced your resub for month {sameMonth.Month}, " +
                    "and received the appropriate tokens. " +
                    "If you believe this is in error, please contact a moderator so this can be corrected.",
                _ => throw new ArgumentOutOfRangeException(nameof(subResult)),
            };
        }

        private async void OnSubscribed(object? sender, SubscriptionInfo e)
        {
            ISubscriptionProcessor.SubResult subResult = await _subscriptionProcessor.ProcessSubscription(e);
            string response = BuildSubResponse(subResult, null, false);
            await SendWhisper(e.Subscriber, response);

            await _overlayConnection.Send(new NewSubscriber
            {
                User = e.Subscriber,
                Emotes = e.Emotes.Select(EmoteInfo.FromOccurence).ToImmutableList(),
                SubMessage = e.Message,
                ShareSub = true,
            }, CancellationToken.None);
        }

        private async void OnSubscriptionGifted(object? sender, SubscriptionGiftInfo e)
        {
            (ISubscriptionProcessor.SubResult subResult, ISubscriptionProcessor.SubGiftResult subGiftResult) =
                await _subscriptionProcessor.ProcessSubscriptionGift(e);

            string subResponse = BuildSubResponse(subResult, e.Gifter, e.IsAnonymous);
            await SendWhisper(e.SubscriptionInfo.Subscriber, subResponse);

            string subGiftResponse = subGiftResult switch
            {
                ISubscriptionProcessor.SubGiftResult.LinkedAccount =>
                    $"As you are linked to the account '{e.SubscriptionInfo.Subscriber.Name}' you have gifted to, " +
                    "you have not received a token bonus. " +
                    "The recipient account still gains the normal benefits however. Thanks for subscribing!",
                ISubscriptionProcessor.SubGiftResult.SameMonth { Month: var month } =>
                    $"We detected that this gift sub may have been a repeated message for month {month}, " +
                    "and you have already received the appropriate tokens. " +
                    "If you believe this is in error, please contact a moderator so this can be corrected.",
                ISubscriptionProcessor.SubGiftResult.Ok { GifterTokens: var tokens } =>
                    $"Thank you for your generosity! You received T{tokens} tokens for giving a gift " +
                    "subscription. The recipient has been notified and awarded their token benefits.",
                _ => throw new ArgumentOutOfRangeException(nameof(subGiftResult))
            };
            if (!e.IsAnonymous)
                await SendWhisper(e.Gifter, subGiftResponse); // don't respond to the "AnAnonymousGifter" user

            await _overlayConnection.Send(new NewSubscriber
            {
                User = e.SubscriptionInfo.Subscriber,
                Emotes = e.SubscriptionInfo.Emotes.Select(EmoteInfo.FromOccurence).ToImmutableList(),
                SubMessage = e.SubscriptionInfo.Message,
                ShareSub = false,
            }, CancellationToken.None);
        }

        public async Task SendMessage(string message)
        {
            if (_suppressions.Contains(SuppressionType.Message) &&
                !_suppressionOverrides.Contains(_ircChannel))
            {
                _logger.LogDebug("(suppressed) >#{Channel}: {Message}", _ircChannel, message);
                return;
            }
            _logger.LogDebug(">#{Channel}: {Message}", _ircChannel, message);
            await Task.Run(() =>
            {
                foreach (string part in MessageSplitterRegular.FitToMaxLength(message))
                {
                    _twitchClient.SendMessage(_ircChannel, "/me " + part);
                }
            });
        }

        public async Task SendWhisper(User target, string message)
        {
            if (_suppressions.Contains(SuppressionType.Whisper) &&
                !_suppressionOverrides.Contains(target.SimpleName))
            {
                _logger.LogDebug("(suppressed) >@{Username}: {Message}", target.SimpleName, message);
                return;
            }
            _logger.LogDebug(">@{Username}: {Message}", target.SimpleName, message);
            await Task.Run(() =>
            {
                foreach (string part in MessageSplitterWhisper.FitToMaxLength(message))
                {
                    _twitchClient.SendWhisper(target.SimpleName, part);
                }
            });
        }

        public void Connect()
        {
            if (_connected)
            {
                throw new InvalidOperationException("Can only ever connect once per chat instance.");
            }
            _connected = true;
            _twitchClient.Connect();
            var tokenSource = new CancellationTokenSource();
            Task checkConnectivityWorker = CheckConnectivityWorker(tokenSource.Token);
            _connectivityWorkerCleanup = () =>
            {
                tokenSource.Cancel();
                if (!checkConnectivityWorker.IsCanceled) checkConnectivityWorker.Wait();
            };
        }

        /// TwitchClient's disconnect event appears to fire unreliably,
        /// so it is safer to manually check the connection every few seconds.
        private async Task CheckConnectivityWorker(CancellationToken cancellationToken)
        {
            TimeSpan minDelay = TimeSpan.FromSeconds(3);
            TimeSpan maxDelay = TimeSpan.FromSeconds(30);
            TimeSpan delay = minDelay;
            while (!cancellationToken.IsCancellationRequested)
            {
                delay *= _twitchClient.IsConnected ? 0.5 : 2;
                if (delay > maxDelay) delay = maxDelay;
                if (delay < minDelay) delay = minDelay;

                if (!_twitchClient.IsConnected)
                {
                    _logger.LogError("Not connected to twitch, trying to reconnect...");
                    try
                    {
                        _twitchClient.Reconnect();
                    }
                    catch (Exception)
                    {
                        _logger.LogError("Failed to reconnect, trying again in {Delay} seconds", delay.TotalSeconds);
                    }
                }

                await Task.Delay(delay, cancellationToken);
            }
        }

        private async void MessageReceived(object? sender, OnMessageReceivedArgs e)
        {
            _logger.LogDebug("<#{Channel} {Username}: {Message}",
                _ircChannel, e.ChatMessage.Username, e.ChatMessage.Message);
            User user = await _userRepo.RecordUser(GetUserInfoFromTwitchMessage(e.ChatMessage));
            var message = new Message(user, e.ChatMessage.Message, MessageSource.Chat, e.ChatMessage.RawIrcMessage)
            {
                Details = new MessageDetails(
                    MessageId: e.ChatMessage.Id,
                    IsAction: e.ChatMessage.IsMe,
                    IsStaff: e.ChatMessage.IsBroadcaster || e.ChatMessage.IsModerator,
                    Emotes: e.ChatMessage.EmoteSet.Emotes
                        .Select(em => new Emote(em.Id, em.Name, em.StartIndex, em.EndIndex)).ToImmutableList()
                )
            };
            IncomingMessage?.Invoke(this, new MessageEventArgs(message));
        }

        private async void WhisperReceived(object? sender, OnWhisperReceivedArgs e)
        {
            _logger.LogDebug("<@{Username}: {Message}", e.WhisperMessage.Username, e.WhisperMessage.Message);
            User user = await _userRepo.RecordUser(GetUserInfoFromTwitchMessage(e.WhisperMessage));
            var message = new Message(user, e.WhisperMessage.Message, MessageSource.Whisper, e.WhisperMessage.RawIrcMessage)
            {
                Details = new MessageDetails(
                    MessageId: null,
                    IsAction: false,
                    IsStaff: false,
                    Emotes: e.WhisperMessage.EmoteSet.Emotes
                        .Select(em => new Emote(em.Id, em.Name, em.StartIndex, em.EndIndex)).ToImmutableList()
                )
            };
            IncomingMessage?.Invoke(this, new MessageEventArgs(message));
        }

        private UserInfo GetUserInfoFromTwitchMessage(TwitchLibMessage message)
        {
<<<<<<< HEAD
            string? colorHex = message.ColorHex;
            return new UserInfo(
                id: message.UserId,
                twitchDisplayName: message.DisplayName,
                simpleName: message.Username,
=======
            if (twitchLibMessage.Username == _twitchClient.TwitchUsername)
                // new core sees messages posted by old core, but we don't want to process our own messages
                return;
            string? colorHex = twitchLibMessage.ColorHex;
            User user = await _userRepo.RecordUser(new UserInfo(
                id: twitchLibMessage.UserId,
                twitchDisplayName: twitchLibMessage.DisplayName,
                simpleName: twitchLibMessage.Username,
>>>>>>> 5c7a6bca
                color: string.IsNullOrEmpty(colorHex) ? null : HexColor.FromWithHash(colorHex),
                fromMessage: true,
                updatedAt: _clock.GetCurrentInstant()
            );
        }

        public void Dispose()
        {
            if (_connected)
            {
                _connectivityWorkerCleanup?.Invoke();
                _twitchClient.Disconnect();
            }
            _twitchClient.OnConnected -= Connected;
            _subscriptionWatcher.Subscribed -= OnSubscribed;
            _subscriptionWatcher.SubscriptionGifted -= OnSubscriptionGifted;
            _subscriptionWatcher.Dispose();
            _twitchClient.OnMessageReceived -= MessageReceived;
            _twitchClient.OnWhisperReceived -= WhisperReceived;
            _logger.LogDebug("twitch chat is now fully shut down");
        }

        public async Task EnableEmoteOnly()
        {
            if (_suppressions.Contains(SuppressionType.Command) &&
                !_suppressionOverrides.Contains(_ircChannel))
            {
                _logger.LogDebug($"(suppressed) enabling emote only mode in #{_ircChannel}");
                return;
            }

            _logger.LogDebug($"enabling emote only mode in #{_ircChannel}");
            await Task.Run(() => _twitchClient.EmoteOnlyOn(_ircChannel));
        }

        public async Task DisableEmoteOnly()
        {
            if (_suppressions.Contains(SuppressionType.Command) &&
                !_suppressionOverrides.Contains(_ircChannel))
            {
                _logger.LogDebug($"(suppressed) disabling emote only mode in #{_ircChannel}");
                return;
            }

            _logger.LogDebug($"disabling emote only mode in #{_ircChannel}");
            await Task.Run(() => _twitchClient.EmoteOnlyOff(_ircChannel));
        }

        public async Task DeleteMessage(string messageId)
        {
            if (_suppressions.Contains(SuppressionType.Command) &&
                !_suppressionOverrides.Contains(_ircChannel))
            {
                _logger.LogDebug($"(suppressed) deleting message {messageId} in #{_ircChannel}");
                return;
            }

            _logger.LogDebug($"deleting message {messageId} in #{_ircChannel}");
            await Task.Run(() => _twitchClient.SendMessage(_ircChannel, ".delete " + messageId));
        }

        public async Task Timeout(User user, string? message, Duration duration)
        {
            if (_suppressions.Contains(SuppressionType.Command) &&
                !(_suppressionOverrides.Contains(_ircChannel) && _suppressionOverrides.Contains(user.SimpleName)))
            {
                _logger.LogDebug($"(suppressed) time out {user} for {duration} in #{_ircChannel}: {message}");
                return;
            }

            _logger.LogDebug($"time out {user} for {duration} in #{_ircChannel}: {message}");
            await Task.Run(() =>
                _twitchClient.TimeoutUser(_ircChannel, user.SimpleName, duration.ToTimeSpan(),
                    message ?? "no timeout reason was given"));
        }
    }
}<|MERGE_RESOLUTION|>--- conflicted
+++ resolved
@@ -269,6 +269,9 @@
         {
             _logger.LogDebug("<#{Channel} {Username}: {Message}",
                 _ircChannel, e.ChatMessage.Username, e.ChatMessage.Message);
+            if (e.ChatMessage.Username == _twitchClient.TwitchUsername)
+                // new core sees messages posted by old core, but we don't want to process our own messages
+                return;
             User user = await _userRepo.RecordUser(GetUserInfoFromTwitchMessage(e.ChatMessage));
             var message = new Message(user, e.ChatMessage.Message, MessageSource.Chat, e.ChatMessage.RawIrcMessage)
             {
@@ -302,22 +305,11 @@
 
         private UserInfo GetUserInfoFromTwitchMessage(TwitchLibMessage message)
         {
-<<<<<<< HEAD
             string? colorHex = message.ColorHex;
             return new UserInfo(
                 id: message.UserId,
                 twitchDisplayName: message.DisplayName,
                 simpleName: message.Username,
-=======
-            if (twitchLibMessage.Username == _twitchClient.TwitchUsername)
-                // new core sees messages posted by old core, but we don't want to process our own messages
-                return;
-            string? colorHex = twitchLibMessage.ColorHex;
-            User user = await _userRepo.RecordUser(new UserInfo(
-                id: twitchLibMessage.UserId,
-                twitchDisplayName: twitchLibMessage.DisplayName,
-                simpleName: twitchLibMessage.Username,
->>>>>>> 5c7a6bca
                 color: string.IsNullOrEmpty(colorHex) ? null : HexColor.FromWithHash(colorHex),
                 fromMessage: true,
                 updatedAt: _clock.GetCurrentInstant()
