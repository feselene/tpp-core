--- conflicted
+++ resolved
@@ -71,11 +71,7 @@
             new Command("showroles", ShowRoles)
             {
                 Aliases = new[] {"roles"},
-<<<<<<< HEAD
-                Description = "Show which roles a user has." +
-=======
                 Description = "Show which roles a user has. " +
->>>>>>> dad900ce
                               "Arguments: <user>"
             },
         };
