using MongoDB.Bson;
using MongoDB.Bson.Serialization;
using NodaTime;

namespace TPP.Persistence.MongoDB.Serializers
{
    /// <summary>
    /// Offers a convenient way to register all serializers that should be globally registered
    /// for their respective type.
    /// </summary>
    public static class CustomSerializers
    {
        private static bool _registered = false;

        public static void RegisterAll()
        {
            if (_registered) return;
            _registered = true;
            BsonSerializer.RegisterSerializer(BadgeSourceSerializer.Instance);
            BsonSerializer.RegisterSerializer(PkmnSpeciesSerializer.Instance);
            BsonSerializer.RegisterSerializer(InstantSerializer.Instance);
            BsonSerializer.RegisterSerializer(NullableInstantSerializer.Instance);
<<<<<<< HEAD

            // TODO workaround for https://jira.mongodb.org/browse/CSHARP-3449
            // Remove this custom bson mapper once the mongodb linq driver is able to use the serializers for converting
            // types to bson. That can be checked by removing this line and seeing if the badge repo tests pass.
            BsonTypeMapper.RegisterCustomTypeMapper(typeof(Instant), InstantBsonTypeMapper.Instance);
=======
            BsonSerializer.RegisterSerializer(SubscriptionTierSerializer.Instance);
>>>>>>> 0084cbe4
        }
    }
}<|MERGE_RESOLUTION|>--- conflicted
+++ resolved
@@ -20,15 +20,12 @@
             BsonSerializer.RegisterSerializer(PkmnSpeciesSerializer.Instance);
             BsonSerializer.RegisterSerializer(InstantSerializer.Instance);
             BsonSerializer.RegisterSerializer(NullableInstantSerializer.Instance);
-<<<<<<< HEAD
+            BsonSerializer.RegisterSerializer(SubscriptionTierSerializer.Instance);
 
             // TODO workaround for https://jira.mongodb.org/browse/CSHARP-3449
             // Remove this custom bson mapper once the mongodb linq driver is able to use the serializers for converting
             // types to bson. That can be checked by removing this line and seeing if the badge repo tests pass.
             BsonTypeMapper.RegisterCustomTypeMapper(typeof(Instant), InstantBsonTypeMapper.Instance);
-=======
-            BsonSerializer.RegisterSerializer(SubscriptionTierSerializer.Instance);
->>>>>>> 0084cbe4
         }
     }
 }