--- conflicted
+++ resolved
@@ -4,7 +4,6 @@
 using System.Linq.Expressions;
 using System.Threading.Tasks;
 using MongoDB.Bson.Serialization;
-using MongoDB.Bson.Serialization.Conventions;
 using MongoDB.Driver;
 using NodaTime;
 using TPP.Common;
@@ -50,10 +49,6 @@
                 cm.MapProperty(u => u.GlowColor).SetElementName("secondary_color");
                 cm.MapProperty(u => u.GlowColorUnlocked).SetElementName("secondary_color_unlocked");
                 cm.MapProperty(u => u.PokeyenBetRank).SetElementName("pokeyen_bet_rank");
-<<<<<<< HEAD
-                cm.MapProperty(u => u.Roles).SetElementName("roles")
-                .SetDefaultValue(new HashSet<Role>());
-=======
                 cm.MapProperty(u => u.IsSubscribed).SetElementName("subscriber");
                 cm.MapProperty(u => u.MonthsSubscribed).SetElementName("months_subscribed")
                     // 0 instead of null in code, but may be omitted in the database
@@ -62,7 +57,8 @@
                 cm.MapProperty(u => u.SubscriptionTier).SetElementName("sub_plan");
                 cm.MapProperty(u => u.LoyaltyLeague).SetElementName("loyalty_tier");
                 cm.MapProperty(u => u.SubscriptionUpdatedAt).SetElementName("subscription_updated_at");
->>>>>>> 58b0b948
+                cm.MapProperty(u => u.Roles).SetElementName("roles")
+                .SetDefaultValue(new HashSet<Role>());
             });
         }
 
@@ -131,8 +127,6 @@
             }
 
             // user doesn't exist yet!
-
-
 
             user = new User(
                 id: userInfo.Id,
