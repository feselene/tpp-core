using System;
using System.Collections.Generic;
using System.Collections.Immutable;
using System.Linq.Expressions;
using System.Threading.Tasks;
using MongoDB.Bson.Serialization;
using MongoDB.Driver;
using NodaTime;
using TPP.Common;
using TPP.Persistence.Models;
using TPP.Persistence.Repos;

namespace TPP.Persistence.MongoDB.Repos
{
    public class UserRepo : IUserRepo
    {
        public const string CollectionName = "users";

        public readonly IMongoCollection<User> Collection;

        private readonly long _startingPokeyen;
        private readonly long _startingTokens;
        private readonly ImmutableHashSet<string> _defaultOperators;

        static UserRepo()
        {
            BsonClassMap.RegisterClassMap<User>(cm =>
            {
                cm.MapIdProperty(u => u.Id);
                cm.MapProperty(u => u.TwitchDisplayName).SetElementName("display_name");
                cm.MapProperty(u => u.Name).SetElementName("name");
                cm.MapProperty(u => u.SimpleName).SetElementName("name_lower");
                cm.MapProperty(u => u.Color).SetElementName("color");
                cm.MapProperty(u => u.FirstActiveAt).SetElementName("first_active_at");
                cm.MapProperty(u => u.LastActiveAt).SetElementName("last_active_at");
                cm.MapProperty(u => u.LastMessageAt).SetElementName("last_message_at");
                cm.MapProperty(u => u.Pokeyen).SetElementName("pokeyen");
                cm.MapProperty(u => u.PokeyenHighScore).SetElementName("pokeyen_highscore")
                    .SetDefaultValue(0L)
                    .SetIgnoreIfDefault(true);
                cm.MapProperty(u => u.Tokens).SetElementName("tokens");
                cm.MapProperty(u => u.ParticipationEmblems)
                    .SetElementName("participation")
                    // behaviour of old core: omit if no participation.
                    .SetDefaultValue(new SortedSet<int>())
                    .SetIgnoreIfDefault(true);
                cm.MapProperty(u => u.SelectedParticipationEmblem).SetElementName("selected_participation_badge");
                cm.MapProperty(u => u.SelectedBadge).SetElementName("badge");
                cm.MapProperty(u => u.GlowColor).SetElementName("secondary_color");
                cm.MapProperty(u => u.GlowColorUnlocked).SetElementName("secondary_color_unlocked");
                cm.MapProperty(u => u.PokeyenBetRank).SetElementName("pokeyen_bet_rank");
                cm.MapProperty(u => u.IsSubscribed).SetElementName("subscriber");
                cm.MapProperty(u => u.MonthsSubscribed).SetElementName("months_subscribed")
                    // 0 instead of null in code, but may be omitted in the database
                    .SetDefaultValue(0)
                    .SetIgnoreIfDefault(true);
                cm.MapProperty(u => u.SubscriptionTier).SetElementName("sub_plan");
                cm.MapProperty(u => u.LoyaltyLeague).SetElementName("loyalty_tier");
                cm.MapProperty(u => u.SubscriptionUpdatedAt).SetElementName("subscription_updated_at");
                cm.MapProperty(u => u.Roles).SetElementName("roles")
                    .SetDefaultValue(new HashSet<Role>());
            });
        }

        public UserRepo(IMongoDatabase database, long startingPokeyen, long startingTokens, IImmutableList<string> defaultOperators)
        {
            database.CreateCollectionIfNotExists(CollectionName).Wait();
            Collection = database.GetCollection<User>(CollectionName);
            _startingPokeyen = startingPokeyen;
            _startingTokens = startingTokens;
            _defaultOperators = defaultOperators.ToImmutableHashSet<string>();
            InitIndexes();

            foreach (string name in _defaultOperators)
            {
                User? user = FindBySimpleName(name.ToLower()).Result;
                if (user != null)
                    SetRoles(user, new HashSet<Role> { Role.Operator });
            }
            // TODO currently pokeyen are not nullable in the user object, but in the current database some are.
            // There has been an unfinished discussion on whether nullable pokeyen are desired, e.g. to better represent
            // a balance reset, where each user with "null" would get the default amount on first load for example.
            // Until then, if the db runs into deserialization issues due to "null" pokeyen,
            // the following code can be used to automatically replace all nulls with zeroes at startup.
            // database.GetCollection<BsonDocument>(CollectionName).UpdateMany(
            // Builders<BsonDocument>.Filter.Eq("pokeyen", BsonNull.Value),
            // Builders<BsonDocument>.Update.Set("pokeyen", 0)
            // );
        }

        private void InitIndexes()
        {
            Collection.Indexes.CreateMany(new[]
            {
                new CreateIndexModel<User>(Builders<User>.IndexKeys.Ascending(u => u.SimpleName)),
                new CreateIndexModel<User>(Builders<User>.IndexKeys.Ascending(u => u.TwitchDisplayName)),
                new CreateIndexModel<User>(Builders<User>.IndexKeys.Ascending(u => u.Pokeyen)),
                new CreateIndexModel<User>(Builders<User>.IndexKeys.Ascending(u => u.Tokens)),
            });
        }

        public async Task<User> RecordUser(UserInfo userInfo)
        {
            UpdateDefinition<User> update = Builders<User>.Update
                .Set(u => u.TwitchDisplayName, userInfo.TwitchDisplayName)
                .Set(u => u.SimpleName, userInfo.SimpleName)
                .Set(u => u.LastActiveAt, userInfo.UpdatedAt);
            if (userInfo.Color != null)
            {
                update = update.Set(u => u.Color, userInfo.Color.StringWithoutHash);
            }
            if (userInfo.FromMessage)
            {
                update = update.Set(u => u.LastMessageAt, userInfo.UpdatedAt);
            }

            async Task<User?> UpdateExistingUser() => await Collection.FindOneAndUpdateAsync<User>(
                filter: u => u.Id == userInfo.Id,
                update: update,
                options: new FindOneAndUpdateOptions<User> { ReturnDocument = ReturnDocument.After, IsUpsert = false }
            );

            User? user = await UpdateExistingUser();
            if (user != null)
            {
                return user;
            }

            // user doesn't exist yet!

            user = new User(
                id: userInfo.Id,
                name: userInfo.SimpleName,
                twitchDisplayName: userInfo.TwitchDisplayName,
                simpleName: userInfo.SimpleName,
                color: userInfo.Color?.StringWithoutHash,
                firstActiveAt: userInfo.UpdatedAt,
                lastActiveAt: userInfo.UpdatedAt,
                lastMessageAt: userInfo.FromMessage ? userInfo.UpdatedAt : (Instant?)null,
                pokeyen: _startingPokeyen,
                tokens: _startingTokens,
                roles: _defaultOperators.Contains(userInfo.SimpleName) ? new HashSet<Role> { Role.Operator } : null
            );
            try
            {
                await Collection.InsertOneAsync(document: user);
            }
            catch (MongoWriteException ex) when (ex.WriteError.Category == ServerErrorCategory.DuplicateKey)
            {
                // oops, race condition!
                // Someone inserted the user after our check but before our insertion call just now.
                // Since it exists now, just re-attempt updating the existing entry.
                user = await UpdateExistingUser()
                       ?? throw new InvalidOperationException($"user {userInfo.SimpleName} must exist now!");
            }
            return user;
        }

        public async Task<User?> FindBySimpleName(string simpleName) =>
            await Collection.Find(u => u.SimpleName == simpleName).FirstOrDefaultAsync();

        public async Task<User?> FindByDisplayName(string displayName) =>
            await Collection.Find(u => u.TwitchDisplayName == displayName).FirstOrDefaultAsync();

<<<<<<< HEAD
        public async Task<List<User>> FindAllByRole(Role role) =>
            await Collection.Find(u => u.Roles.Contains(role)).ToListAsync();
=======
        public async Task<List<User>> FindAllByPokeyenUnder(long yen) =>
            await Collection.Find(u => u.Pokeyen < yen).ToListAsync();
>>>>>>> 0084cbe4

        private async Task<User> UpdateField<T>(User user, Expression<Func<User, T>> field, T value) =>
            await Collection.FindOneAndUpdateAsync<User>(
                filter: u => u.Id == user.Id,
                update: Builders<User>.Update.Set(field, value),
                options: new FindOneAndUpdateOptions<User> { ReturnDocument = ReturnDocument.After, IsUpsert = false })
            ?? throw new ArgumentException($"user {user} does not exist");

        public Task<User> SetSelectedBadge(User user, PkmnSpecies? badge) =>
            UpdateField(user, u => u.SelectedBadge, badge);

        public Task<User> SetSelectedEmblem(User user, int? emblem) =>
            UpdateField(user, u => u.SelectedParticipationEmblem, emblem);

        public Task<User> SetGlowColor(User user, string? glowColor) =>
            UpdateField(user, u => u.GlowColor, glowColor);

        public Task<User> SetGlowColorUnlocked(User user, bool unlocked) =>
            UpdateField(user, u => u.GlowColorUnlocked, unlocked);

        public Task<User> SetDisplayName(User user, string displayName) =>
            UpdateField(user, u => u.Name, displayName);

        public Task<User> SetRoles(User user, HashSet<Role> newRoles) =>
            UpdateField(user, u => u.Roles, newRoles);

        public async Task<bool> UnselectBadgeIfSpeciesSelected(string userId, PkmnSpecies species) =>
            await Collection.FindOneAndUpdateAsync<User>(
                filter: u => u.Id == userId && u.SelectedBadge == species,
                update: Builders<User>.Update.Set(u => u.SelectedBadge, null),
                options: new FindOneAndUpdateOptions<User> { ReturnDocument = ReturnDocument.After, IsUpsert = false })
            != null;

        public Task<User> SetIsSubscribed(User user, bool isSubscribed) =>
            UpdateField(user, u => u.IsSubscribed, isSubscribed);

        public async Task<User> SetSubscriptionInfo(User user,
            int monthsSubscribed, SubscriptionTier tier, int loyaltyLeague, Instant? subscriptionUpdatedAt)
            =>
                await Collection.FindOneAndUpdateAsync<User>(
                    filter: u => u.Id == user.Id,
                    update: Builders<User>.Update
                        .Set(u => u.MonthsSubscribed, monthsSubscribed)
                        .Set(u => u.SubscriptionTier, tier)
                        .Set(u => u.LoyaltyLeague, loyaltyLeague)
                        .Set(u => u.SubscriptionUpdatedAt, subscriptionUpdatedAt),
                    options: new FindOneAndUpdateOptions<User>
                    {
                        ReturnDocument = ReturnDocument.After,
                        IsUpsert = false
                    })
                ?? throw new ArgumentException($"user {user} does not exist");
    }
}<|MERGE_RESOLUTION|>--- conflicted
+++ resolved
@@ -162,13 +162,11 @@
         public async Task<User?> FindByDisplayName(string displayName) =>
             await Collection.Find(u => u.TwitchDisplayName == displayName).FirstOrDefaultAsync();
 
-<<<<<<< HEAD
+        public async Task<List<User>> FindAllByPokeyenUnder(long yen) =>
+            await Collection.Find(u => u.Pokeyen < yen).ToListAsync();
+
         public async Task<List<User>> FindAllByRole(Role role) =>
             await Collection.Find(u => u.Roles.Contains(role)).ToListAsync();
-=======
-        public async Task<List<User>> FindAllByPokeyenUnder(long yen) =>
-            await Collection.Find(u => u.Pokeyen < yen).ToListAsync();
->>>>>>> 0084cbe4
 
         private async Task<User> UpdateField<T>(User user, Expression<Func<User, T>> field, T value) =>
             await Collection.FindOneAndUpdateAsync<User>(
