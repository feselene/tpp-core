--- conflicted
+++ resolved
@@ -36,15 +36,8 @@
         {
             if (!args[0].StartsWith("#"))
             {
-<<<<<<< HEAD
-                // TODO Add some kind of name normalization to the lookup.
-                // TODO That's currently done by pokecat in the old core, so it will likely be some library.
-                string normalizedName = args[0].ToLower();
-                if (_lookup.TryGetValue(normalizedName, out PkmnSpecies? speciesFromName))
-=======
                 string normalizedName = NormalizeName(args[0]);
-                if (_nameLookup.TryGetValue(normalizedName, out PkmnSpecies speciesFromName))
->>>>>>> 89776606
+                if (_nameLookup.TryGetValue(normalizedName, out PkmnSpecies? speciesFromName))
                 {
                     return Task.FromResult(ArgsParseResult<PkmnSpecies>.Success(
                         speciesFromName!, args.Skip(1).ToImmutableList()));
@@ -52,7 +45,7 @@
                 if (args.Count >= 2)
                 {
                     string normalizedNameTwoArgs = NormalizeName(args[0] + ' ' + args[1]);
-                    if (_nameLookup.TryGetValue(normalizedNameTwoArgs, out PkmnSpecies speciesFromTwoArgsName))
+                    if (_nameLookup.TryGetValue(normalizedNameTwoArgs, out PkmnSpecies? speciesFromTwoArgsName))
                     {
                         return Task.FromResult(ArgsParseResult<PkmnSpecies>.Success(
                             speciesFromTwoArgsName, args.Skip(2).ToImmutableList()));
